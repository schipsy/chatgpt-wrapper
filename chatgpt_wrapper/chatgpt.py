
import logging
import re
import os
import sys
import time
import tempfile
from time import sleep

from colorama import Fore, init
from playwright.sync_api import sync_playwright

logging.basicConfig(level=logging.INFO)


class ChatGPT:
    """
    An ChatGPT chatbot that uses Playwright to simulate a Chrome browser.
    The chatbot can be used to send messages to OpenAI and receive responses.
    First time used, the user must log in to OpenAI Chat and accept the cookies box.
    Developed with the help of chatgpt :)
    """

    def __init__(self, headless: bool = True, timeout: int = 60):
        print(Fore.MAGENTA + "Starting ...", end=" ")
        if not headless:
            print(Fore.WHITE + "\n Please login to OpenAI Chat and accept the cookies box then restart the script")
        self.timeout = timeout
        self.last_msg = None
        self.play = sync_playwright().start()
        self.browser = self.play.chromium.launch_persistent_context(
<<<<<<< HEAD
            user_data_dir="/tmp/playwright",
            headless=headless,
=======
            user_data_dir=f"{tempfile.gettempdir()}{os.path.sep}playwright",
            headless=True,
>>>>>>> 49f52f60
        )
        self.page = self.browser.new_page()
        self.__start_browser()

    def __start_browser(self):
        self.page.goto("https://chat.openai.com/")
        if not self.__is_logged_in():
            init()  # Enable ANSI escape sequences
            print(Fore.YELLOW + "Please log in to OpenAI Chat and accept the cookies box")
            print(Fore.YELLOW + "Press enter when you're done")
            input()
        print(Fore.WHITE + "Done")

    def __get_input_box(self):
        """Get the child textarea of `PromptTextarea__TextareaWrapper`"""
        return self.page.query_selector("textarea")

    def __is_logged_in(self):
        # See if we have a textarea with data-id="root"
        return self.__get_input_box() is not None

    def __parse_last_elem(self) -> str:
        """Get the latest message"""
        try:
            msg = self.page.query_selector_all("div[class*='ConversationItem__Message']")[-1].inner_text()
        except:
            msg = ""
        msg = re.sub('\u200b', '', msg)
        return msg

    def __send_message(self, message: str):
        # Send the message
        box = self.__get_input_box()
        box.click()
        box.fill(message)
        self.last_msg = self.__parse_last_elem()
        box.press("Enter")

    def __get_last_message(self) -> str:
        """Get the latest message"""
        page_elements = self.page.query_selector_all("div[class*='ConversationItem__Message']")
        if self.__parse_last_elem() != self.last_msg:
            while True:
                msg = self.__parse_last_elem()
                sleep(1)
                if msg == self.__parse_last_elem():
                    break
            return msg
        return None

    def ask(self, message: str) -> str:
        """
        Send a message to chatGPT and return the response.

        Args:
            message (str): The message to send.

        Returns:
            str: The response received from OpenAI.
        """
        # logging.info("Sending message: %s", message)
        self.__send_message(message)

        timeout = time.time() + self.timeout
        while True:
            response = self.__get_last_message()
            if response:
                break
            if time.time() > timeout:
                raise TimeoutError("Timed out while waiting for the response")

        response = self.__get_last_message()
        # logging.info("Response: %s", response)
        return response


def main():
    if len(sys.argv) > 1:
        if sys.argv[1] == "install":
            chatbot = ChatGPT(headless=False)
            sleep(100)
        else:
            chatbot = ChatGPT()
            # Print the output of chatbot.ask and exit the script
            print(Fore.MAGENTA + "Asking...", end="\n")
            print(Fore.GREEN + chatbot.ask(" ".join(sys.argv[1:])))
            sys.exit()
    chatbot = ChatGPT()
    while True:
        inp = input(Fore.YELLOW + "You: ")
        if inp == "exit":
            sys.exit(0)
        response = chatbot.ask(inp)
        print(Fore.GREEN + "\nChatGPT: " + response + "\n")


if __name__ == "__main__":
    main()<|MERGE_RESOLUTION|>--- conflicted
+++ resolved
@@ -29,13 +29,8 @@
         self.last_msg = None
         self.play = sync_playwright().start()
         self.browser = self.play.chromium.launch_persistent_context(
-<<<<<<< HEAD
-            user_data_dir="/tmp/playwright",
+            user_data_dir=f"tmp/playwright",
             headless=headless,
-=======
-            user_data_dir=f"{tempfile.gettempdir()}{os.path.sep}playwright",
-            headless=True,
->>>>>>> 49f52f60
         )
         self.page = self.browser.new_page()
         self.__start_browser()
